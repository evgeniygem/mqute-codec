//! # Connect Packet
//!
//! This module provides structures and utilities for handling the MQTT Connect packet,
//! which is used to initiate a connection between a client and an MQTT broker.

use crate::codec::util::{decode_byte, decode_string, decode_word, encode_string};
use crate::protocol::common::frame::WillFrame;
use crate::protocol::Protocol;
use crate::Error;
use bit_field::BitField;
use bytes::{Buf, BufMut, Bytes, BytesMut};

/// Represents the header of the MQTT Connect packet.
#[derive(Debug, Clone, PartialEq, Eq)]
pub(crate) struct ConnectHeader<T> {
    pub protocol: Protocol,
    pub flags: u8,
    pub keep_alive: u16,
    pub properties: Option<T>,
}

impl<T> ConnectHeader<T> {
    /// Creates a new `ConnectHeader`.
    pub(crate) fn new(
        protocol: Protocol,
        flags: u8,
        keep_alive: u16,
        properties: Option<T>,
    ) -> Self {
        ConnectHeader {
            protocol,
            flags,
            keep_alive,
            properties,
        }
    }

    /// Calculates the length of the primary encoded header.
    ///
    /// This includes the protocol name, protocol level, flags, and keep-alive duration.
    pub(crate) fn primary_encoded_len(&self) -> usize {
        2 + self.protocol.name().len() // Protocol name string
            + 1                        // Protocol level
            + 1                        // Connect flags
            + 2 // Keep alive
    }

    /// Encodes the primary header fields into the provided buffer.
    pub(crate) fn primary_encode(&self, buf: &mut BytesMut) {
        // Encode the protocol name
        encode_string(buf, self.protocol.name());

        // Add the protocol level
        buf.put_u8(self.protocol.into());

        // Add the flags
        buf.put_u8(self.flags);

        // Add the keep alive timeout
        buf.put_u16(self.keep_alive);
    }

    /// Decodes the primary header fields from the provided buffer.
    pub(crate) fn primary_decode(buf: &mut Bytes) -> Result<Self, Error> {
        let protocol_name = decode_string(buf)?;

        let protocol: Protocol = buf.get_u8().try_into()?;

        if protocol_name != protocol.name() {
            return Err(Error::InvalidProtocolName(protocol_name));
        }

        let flags = decode_byte(buf)?;
        let keep_alive = decode_word(buf)?;

        Ok(ConnectHeader {
            protocol,
            flags,
            keep_alive,
            properties: None,
        })
    }
}

const PASSWORD: usize = 6;
const USERNAME: usize = 7;

/// Represents authentication information for an MQTT connection.
///
<<<<<<< HEAD
/// The `Auth` struct encapsulates the username and optional password used for authenticating
/// a client with an MQTT broker. It provides methods for creating, encoding, decoding, and
/// manipulating authentication data.
#[derive(Debug, Clone, PartialEq, Eq)]
pub struct Auth {
=======
/// The `Credentials` struct encapsulates the username and optional password used for authenticating
/// a client with an MQTT broker. It provides methods for creating, encoding, decoding, and
/// manipulating authentication data.
#[derive(Debug, Clone, PartialEq, Eq)]
pub struct Credentials {
>>>>>>> 7a191870
    /// The username for authentication.
    username: String,

    /// An optional password for authentication
    password: Option<String>,
}

<<<<<<< HEAD
impl Auth {
    /// Creates a new `Auth` instance.
=======
impl Credentials {
    /// Creates a new `Credentials` instance.
>>>>>>> 7a191870
    ///
    /// # Arguments
    ///
    /// - `username`: The username for authentication. This can be any type that implements `Into<String>`.
    /// - `password`: An optional password for authentication.
    ///
<<<<<<< HEAD
    /// # Returns
    ///
    /// A new `Auth` instance.
    ///
    /// # Examples
    ///
    /// ```rust
    /// use mqute_codec::protocol::Auth;
    ///
    /// let auth = Auth::new("user", Some("pass".to_string()));
    /// assert_eq!(auth.username(), "user");
    /// assert_eq!(auth.password(), Some("pass".to_string()));
=======
    /// # Examples
    ///
    /// ```rust
    /// use mqute_codec::protocol::Credentials;
    ///
    /// let credentials = Credentials::new("user", Some("pass".to_string()));
    /// assert_eq!(credentials.username(), "user");
    /// assert_eq!(credentials.password(), Some("pass".to_string()));
>>>>>>> 7a191870
    /// ```
    pub fn new<T>(username: T, password: Option<String>) -> Self
    where
        T: Into<String>,
    {
<<<<<<< HEAD
        Auth {
=======
        Credentials {
>>>>>>> 7a191870
            username: username.into(),
            password,
        }
    }

<<<<<<< HEAD
    /// Creates a new `Auth` instance with only a username.
=======
    /// Creates a new `Credentials` instance with only a username.
>>>>>>> 7a191870
    ///
    /// # Arguments
    ///
    /// - `username`: The username for authentication. This can be any type that implements `Into<String>`.
    ///
    /// # Returns
    ///
<<<<<<< HEAD
    /// A new `Auth` instance with no password.
=======
    /// A new `Credentials` instance with no password.
>>>>>>> 7a191870
    ///
    /// # Examples
    ///
    /// ```rust
<<<<<<< HEAD
    /// use mqute_codec::protocol::Auth;
    ///
    /// let auth = Auth::with_name("user");
    /// assert_eq!(auth.username(), "user");
    /// assert_eq!(auth.password(), None);
=======
    /// use mqute_codec::protocol::Credentials;
    ///
    /// let credentials = Credentials::with_name("user");
    /// assert_eq!(credentials.username(), "user");
    /// assert_eq!(credentials.password(), None);
>>>>>>> 7a191870
    /// ```
    pub fn with_name<T: Into<String>>(username: T) -> Self {
        Self::new(username, None)
    }

<<<<<<< HEAD
    /// Creates a new `Auth` instance with both a username and password.
=======
    /// Creates a new `Credentials` instance with both a username and password.
>>>>>>> 7a191870
    ///
    /// # Arguments
    ///
    /// - `username`: The username for authentication. This can be any type that implements `Into<String>`.
    /// - `password`: The password for authentication. This can be any type that implements `Into<String>`.
    ///
    /// # Returns
    ///
<<<<<<< HEAD
    /// A new `Auth` instance with both username and password.
=======
    /// A new `Credentials` instance with both username and password.
>>>>>>> 7a191870
    ///
    /// # Examples
    ///
    /// ```rust
<<<<<<< HEAD
    /// use mqute_codec::protocol::Auth;
    ///
    /// let auth = Auth::login("user", "pass");
    /// assert_eq!(auth.username(), "user");
    /// assert_eq!(auth.password(), Some("pass".to_string()));
=======
    /// use mqute_codec::protocol::Credentials;
    ///
    /// let credentials = Credentials::login("user", "pass");
    /// assert_eq!(credentials.username(), "user");
    /// assert_eq!(credentials.password(), Some("pass".to_string()));
>>>>>>> 7a191870
    /// ```
    pub fn login<T: Into<String>, U: Into<String>>(username: T, password: U) -> Self {
        Self::new(username.into(), Some(password.into()))
    }

    /// Returns the username.
    ///
    /// # Returns
    ///
    /// The username as a `String`.
    ///
    /// # Examples
    ///
    /// ```rust
<<<<<<< HEAD
    /// use mqute_codec::protocol::Auth;
    ///
    /// let auth = Auth::with_name("user");
    /// assert_eq!(auth.username(), "user");
=======
    /// use mqute_codec::protocol::Credentials;
    ///
    /// let credentials = Credentials::with_name("user");
    /// assert_eq!(credentials.username(), "user");
>>>>>>> 7a191870
    /// ```
    pub fn username(&self) -> String {
        self.username.clone()
    }

    /// Returns the optional password.
    ///
    /// # Returns
    ///
    /// The password as an `Option<String>`.
    ///
    /// # Examples
    ///
    /// ```rust
<<<<<<< HEAD
    /// use mqute_codec::protocol::Auth;
    ///
    /// let auth = Auth::login("user", "pass");
    /// assert_eq!(auth.password(), Some("pass".to_string()));
=======
    /// use mqute_codec::protocol::Credentials;
    ///
    /// let credentials = Credentials::login("user", "pass");
    /// assert_eq!(credentials.password(), Some("pass".to_string()));
>>>>>>> 7a191870
    /// ```
    pub fn password(&self) -> Option<String> {
        self.password.clone()
    }

<<<<<<< HEAD
    /// Calculates the encoded length of the `Auth` structure.
    ///
    /// This is used to determine the size of the buffer required to encode the `Auth` data.
=======
    /// Calculates the encoded length of the `Credentials` structure.
    ///
    /// This is used to determine the size of the buffer required to encode the `Credentials` data.
>>>>>>> 7a191870
    pub(crate) fn encoded_len(&self) -> usize {
        let mut size = 2 + self.username.len(); // 2 bytes for string length + username length
        if let Some(password) = self.password.as_ref() {
            size += 2 + password.len(); // 2 bytes for string length + password length
        }
        size
    }

<<<<<<< HEAD
    /// Encodes the `Auth` structure into the provided buffer.
=======
    /// Encodes the `Credentials` structure into the provided buffer.
>>>>>>> 7a191870
    pub(crate) fn encode(&self, buf: &mut BytesMut) {
        encode_string(buf, &self.username);

        if let Some(password) = self.password.as_ref() {
            encode_string(buf, password);
        }
    }

    /// Updates the connection flags based on the presence of a username and password.
    pub(crate) fn update_flags(&self, flags: &mut u8) {
        // Update username flag
        flags.set_bit(USERNAME, true);

        // Update password flag
        flags.set_bit(PASSWORD, self.password.is_some());
    }

<<<<<<< HEAD
    /// Decodes the `Auth` structure from the provided buffer and flags.
=======
    /// Decodes the `Credentials` structure from the provided buffer and flags.
>>>>>>> 7a191870
    pub(crate) fn decode(buf: &mut Bytes, flags: u8) -> Result<Option<Self>, Error> {
        if !flags.get_bit(USERNAME) {
            return Ok(None);
        }

        let username = decode_string(buf)?;

        let password = if flags.get_bit(PASSWORD) {
            Some(decode_string(buf)?)
        } else {
            None
        };

<<<<<<< HEAD
        Ok(Some(Auth::new(username, password)))
=======
        Ok(Some(Credentials::new(username, password)))
>>>>>>> 7a191870
    }
}

/// Represents the payload of the MQTT Connect packet.
#[derive(Debug, Clone, PartialEq, Eq)]
pub(crate) struct ConnectPayload<T> {
    pub client_id: String,
<<<<<<< HEAD
    pub auth: Option<Auth>,
=======
    pub credentials: Option<Credentials>,
>>>>>>> 7a191870
    pub will: Option<T>,
}

impl<T> ConnectPayload<T>
where
    T: WillFrame,
{
    /// Creates a new `ConnectPayload`.
<<<<<<< HEAD
    pub(crate) fn new<S: Into<String>>(client_id: S, auth: Option<Auth>, will: Option<T>) -> Self {
        ConnectPayload {
            client_id: client_id.into(),
            auth,
=======
    pub(crate) fn new<S: Into<String>>(
        client_id: S,
        credentials: Option<Credentials>,
        will: Option<T>,
    ) -> Self {
        ConnectPayload {
            client_id: client_id.into(),
            credentials,
>>>>>>> 7a191870
            will,
        }
    }

    /// Decodes the `ConnectPayload` from the provided buffer and flags.
    pub(crate) fn decode(payload: &mut Bytes, flags: u8) -> Result<Self, Error> {
        let client_id = decode_string(payload)?;

        let will = T::decode(payload, flags)?;
<<<<<<< HEAD
        let auth = Auth::decode(payload, flags)?;

        Ok(ConnectPayload {
            client_id,
            auth,
=======
        let credentials = Credentials::decode(payload, flags)?;

        Ok(ConnectPayload {
            client_id,
            credentials,
>>>>>>> 7a191870
            will,
        })
    }

    /// Encodes the `ConnectPayload` into the provided buffer.
    pub(crate) fn encode(&self, buf: &mut BytesMut) -> Result<(), Error> {
        // Encode the client id
        encode_string(buf, &self.client_id);

        if let Some(will) = self.will.as_ref() {
            will.encode(buf)?;
        }

<<<<<<< HEAD
        if let Some(auth) = self.auth.as_ref() {
            auth.encode(buf);
=======
        if let Some(credentials) = self.credentials.as_ref() {
            credentials.encode(buf);
>>>>>>> 7a191870
        }

        Ok(())
    }

    /// Calculates the encoded length of the `ConnectPayload`.
    pub(crate) fn encoded_len(&self) -> usize {
        2 + self.client_id.len() +            // Client ID
            self.will                         // WillFlag
                .as_ref()
                .map(|will| will.encoded_len())
                .unwrap_or(0) +
<<<<<<< HEAD
            self.auth                         // Auth
                .as_ref()
                .map(|auth| auth.encoded_len())
=======
            self.credentials                         // Credentials
                .as_ref()
                .map(|credentials| credentials.encoded_len())
>>>>>>> 7a191870
                .unwrap_or(0)
    }
}

/// Generates a Connect packet structure with specific properties and will message types.
///
/// The `connect!` macro is used to generate a Connect packet structure that includes
/// the header, payload, and encoding/decoding logic for a specific MQTT protocol version.
macro_rules! connect {
    ($name:ident <$property:ident, $will:ident>, $proto:expr) => {
        #[derive(Debug, Clone, PartialEq, Eq)]
        pub struct $name {
            header: $crate::protocol::common::ConnectHeader<$property>,
            payload: $crate::protocol::common::ConnectPayload<$will>,
        }

        const CLEAN_SESSION: usize = 1;

        impl $name {
            fn from_scratch<S: Into<String>>(
                client_id: S,
<<<<<<< HEAD
                auth: Option<$crate::protocol::common::Auth>,
=======
                credentials: Option<$crate::protocol::common::Credentials>,
>>>>>>> 7a191870
                will: Option<$will>,
                properties: Option<$property>,
                keep_alive: u16,
                clean_session: bool,
            ) -> Self {
                use bit_field::BitField;
                use $crate::protocol::common::WillFrame;

                let mut flags = 0u8;

                flags.set_bit(CLEAN_SESSION, clean_session);

                if let Some(credentials) = credentials.as_ref() {
                    credentials.update_flags(&mut flags);
                }

                if let Some(will) = will.as_ref() {
                    will.update_flags(&mut flags);
                }

                let header = $crate::protocol::common::ConnectHeader::<$property>::new(
                    $proto, flags, keep_alive, properties,
                );
<<<<<<< HEAD
                let payload =
                    $crate::protocol::common::ConnectPayload::<$will>::new(client_id, auth, will);
=======
                let payload = $crate::protocol::common::ConnectPayload::<$will>::new(
                    client_id,
                    credentials,
                    will,
                );
>>>>>>> 7a191870

                Self { header, payload }
            }

            pub fn new<S: Into<String>>(
                client_id: S,
                credentials: Option<$crate::protocol::Credentials>,
                will: Option<$will>,
                keep_alive: u16,
                clean_session: bool,
            ) -> Self {
                Self::from_scratch(
                    client_id,
                    credentials,
                    will,
                    None,
                    keep_alive,
                    clean_session,
                )
            }

            pub fn protocol(&self) -> $crate::protocol::Protocol {
                self.header.protocol
            }

            pub fn keep_alive(&self) -> u16 {
                self.header.keep_alive
            }

            pub fn clean_session(&self) -> bool {
                use bit_field::BitField;
                self.header.flags.get_bit(CLEAN_SESSION)
            }

            pub fn client_id(&self) -> String {
                self.payload.client_id.clone()
            }

<<<<<<< HEAD
            pub fn auth(&self) -> Option<$crate::protocol::common::Auth> {
                self.payload.auth.clone()
=======
            pub fn credentials(&self) -> Option<$crate::protocol::common::Credentials> {
                self.payload.credentials.clone()
>>>>>>> 7a191870
            }

            pub fn will(&self) -> Option<$will> {
                self.payload.will.clone()
            }
        }

        impl $crate::codec::Encode for $name {
            fn encode(&self, buf: &mut bytes::BytesMut) -> Result<(), $crate::Error> {
                use $crate::protocol::common::ConnectFrame;

                let header = $crate::protocol::FixedHeader::new(
                    $crate::protocol::PacketType::Connect,
                    self.payload_len(),
                );

                // Encode fixed header
                header.encode(buf)?;

                // Encode variable header
                self.header.encode(buf)?;

                // Encode payload
                self.payload.encode(buf)
            }

            fn payload_len(&self) -> usize {
                use $crate::protocol::common::ConnectFrame;
                self.header.encoded_len() + self.payload.encoded_len()
            }
        }

        impl $crate::codec::Decode for $name {
            fn decode(mut packet: $crate::codec::RawPacket) -> Result<Self, $crate::Error> {
                use $crate::protocol::common::ConnectFrame;

                if packet.header.packet_type() != $crate::protocol::PacketType::Connect
                    || !packet.header.flags().is_default()
                {
                    return Err($crate::Error::MalformedPacket);
                }

                let header = $crate::protocol::common::ConnectHeader::<$property>::decode(
                    &mut packet.payload,
                )?;

                if header.protocol != $proto {
                    return Err($crate::Error::ProtocolNotSupported);
                }
                let payload = $crate::protocol::common::ConnectPayload::<$will>::decode(
                    &mut packet.payload,
                    header.flags,
                )?;

                Ok(Self { header, payload })
            }
        }
    };
}

pub(crate) use connect;<|MERGE_RESOLUTION|>--- conflicted
+++ resolved
@@ -87,19 +87,11 @@
 
 /// Represents authentication information for an MQTT connection.
 ///
-<<<<<<< HEAD
-/// The `Auth` struct encapsulates the username and optional password used for authenticating
-/// a client with an MQTT broker. It provides methods for creating, encoding, decoding, and
-/// manipulating authentication data.
-#[derive(Debug, Clone, PartialEq, Eq)]
-pub struct Auth {
-=======
 /// The `Credentials` struct encapsulates the username and optional password used for authenticating
 /// a client with an MQTT broker. It provides methods for creating, encoding, decoding, and
 /// manipulating authentication data.
 #[derive(Debug, Clone, PartialEq, Eq)]
 pub struct Credentials {
->>>>>>> 7a191870
     /// The username for authentication.
     username: String,
 
@@ -107,33 +99,14 @@
     password: Option<String>,
 }
 
-<<<<<<< HEAD
-impl Auth {
-    /// Creates a new `Auth` instance.
-=======
 impl Credentials {
     /// Creates a new `Credentials` instance.
->>>>>>> 7a191870
     ///
     /// # Arguments
     ///
     /// - `username`: The username for authentication. This can be any type that implements `Into<String>`.
     /// - `password`: An optional password for authentication.
     ///
-<<<<<<< HEAD
-    /// # Returns
-    ///
-    /// A new `Auth` instance.
-    ///
-    /// # Examples
-    ///
-    /// ```rust
-    /// use mqute_codec::protocol::Auth;
-    ///
-    /// let auth = Auth::new("user", Some("pass".to_string()));
-    /// assert_eq!(auth.username(), "user");
-    /// assert_eq!(auth.password(), Some("pass".to_string()));
-=======
     /// # Examples
     ///
     /// ```rust
@@ -142,27 +115,18 @@
     /// let credentials = Credentials::new("user", Some("pass".to_string()));
     /// assert_eq!(credentials.username(), "user");
     /// assert_eq!(credentials.password(), Some("pass".to_string()));
->>>>>>> 7a191870
     /// ```
     pub fn new<T>(username: T, password: Option<String>) -> Self
     where
         T: Into<String>,
     {
-<<<<<<< HEAD
-        Auth {
-=======
         Credentials {
->>>>>>> 7a191870
             username: username.into(),
             password,
         }
     }
 
-<<<<<<< HEAD
-    /// Creates a new `Auth` instance with only a username.
-=======
     /// Creates a new `Credentials` instance with only a username.
->>>>>>> 7a191870
     ///
     /// # Arguments
     ///
@@ -170,38 +134,22 @@
     ///
     /// # Returns
     ///
-<<<<<<< HEAD
-    /// A new `Auth` instance with no password.
-=======
     /// A new `Credentials` instance with no password.
->>>>>>> 7a191870
     ///
     /// # Examples
     ///
     /// ```rust
-<<<<<<< HEAD
-    /// use mqute_codec::protocol::Auth;
-    ///
-    /// let auth = Auth::with_name("user");
-    /// assert_eq!(auth.username(), "user");
-    /// assert_eq!(auth.password(), None);
-=======
     /// use mqute_codec::protocol::Credentials;
     ///
     /// let credentials = Credentials::with_name("user");
     /// assert_eq!(credentials.username(), "user");
     /// assert_eq!(credentials.password(), None);
->>>>>>> 7a191870
     /// ```
     pub fn with_name<T: Into<String>>(username: T) -> Self {
         Self::new(username, None)
     }
 
-<<<<<<< HEAD
-    /// Creates a new `Auth` instance with both a username and password.
-=======
     /// Creates a new `Credentials` instance with both a username and password.
->>>>>>> 7a191870
     ///
     /// # Arguments
     ///
@@ -210,28 +158,16 @@
     ///
     /// # Returns
     ///
-<<<<<<< HEAD
-    /// A new `Auth` instance with both username and password.
-=======
     /// A new `Credentials` instance with both username and password.
->>>>>>> 7a191870
     ///
     /// # Examples
     ///
     /// ```rust
-<<<<<<< HEAD
-    /// use mqute_codec::protocol::Auth;
-    ///
-    /// let auth = Auth::login("user", "pass");
-    /// assert_eq!(auth.username(), "user");
-    /// assert_eq!(auth.password(), Some("pass".to_string()));
-=======
     /// use mqute_codec::protocol::Credentials;
     ///
     /// let credentials = Credentials::login("user", "pass");
     /// assert_eq!(credentials.username(), "user");
     /// assert_eq!(credentials.password(), Some("pass".to_string()));
->>>>>>> 7a191870
     /// ```
     pub fn login<T: Into<String>, U: Into<String>>(username: T, password: U) -> Self {
         Self::new(username.into(), Some(password.into()))
@@ -246,17 +182,10 @@
     /// # Examples
     ///
     /// ```rust
-<<<<<<< HEAD
-    /// use mqute_codec::protocol::Auth;
-    ///
-    /// let auth = Auth::with_name("user");
-    /// assert_eq!(auth.username(), "user");
-=======
     /// use mqute_codec::protocol::Credentials;
     ///
     /// let credentials = Credentials::with_name("user");
     /// assert_eq!(credentials.username(), "user");
->>>>>>> 7a191870
     /// ```
     pub fn username(&self) -> String {
         self.username.clone()
@@ -271,31 +200,18 @@
     /// # Examples
     ///
     /// ```rust
-<<<<<<< HEAD
-    /// use mqute_codec::protocol::Auth;
-    ///
-    /// let auth = Auth::login("user", "pass");
-    /// assert_eq!(auth.password(), Some("pass".to_string()));
-=======
     /// use mqute_codec::protocol::Credentials;
     ///
     /// let credentials = Credentials::login("user", "pass");
     /// assert_eq!(credentials.password(), Some("pass".to_string()));
->>>>>>> 7a191870
     /// ```
     pub fn password(&self) -> Option<String> {
         self.password.clone()
     }
 
-<<<<<<< HEAD
-    /// Calculates the encoded length of the `Auth` structure.
-    ///
-    /// This is used to determine the size of the buffer required to encode the `Auth` data.
-=======
     /// Calculates the encoded length of the `Credentials` structure.
     ///
     /// This is used to determine the size of the buffer required to encode the `Credentials` data.
->>>>>>> 7a191870
     pub(crate) fn encoded_len(&self) -> usize {
         let mut size = 2 + self.username.len(); // 2 bytes for string length + username length
         if let Some(password) = self.password.as_ref() {
@@ -304,11 +220,7 @@
         size
     }
 
-<<<<<<< HEAD
-    /// Encodes the `Auth` structure into the provided buffer.
-=======
     /// Encodes the `Credentials` structure into the provided buffer.
->>>>>>> 7a191870
     pub(crate) fn encode(&self, buf: &mut BytesMut) {
         encode_string(buf, &self.username);
 
@@ -326,11 +238,7 @@
         flags.set_bit(PASSWORD, self.password.is_some());
     }
 
-<<<<<<< HEAD
-    /// Decodes the `Auth` structure from the provided buffer and flags.
-=======
     /// Decodes the `Credentials` structure from the provided buffer and flags.
->>>>>>> 7a191870
     pub(crate) fn decode(buf: &mut Bytes, flags: u8) -> Result<Option<Self>, Error> {
         if !flags.get_bit(USERNAME) {
             return Ok(None);
@@ -344,11 +252,7 @@
             None
         };
 
-<<<<<<< HEAD
-        Ok(Some(Auth::new(username, password)))
-=======
         Ok(Some(Credentials::new(username, password)))
->>>>>>> 7a191870
     }
 }
 
@@ -356,11 +260,7 @@
 #[derive(Debug, Clone, PartialEq, Eq)]
 pub(crate) struct ConnectPayload<T> {
     pub client_id: String,
-<<<<<<< HEAD
-    pub auth: Option<Auth>,
-=======
     pub credentials: Option<Credentials>,
->>>>>>> 7a191870
     pub will: Option<T>,
 }
 
@@ -369,12 +269,6 @@
     T: WillFrame,
 {
     /// Creates a new `ConnectPayload`.
-<<<<<<< HEAD
-    pub(crate) fn new<S: Into<String>>(client_id: S, auth: Option<Auth>, will: Option<T>) -> Self {
-        ConnectPayload {
-            client_id: client_id.into(),
-            auth,
-=======
     pub(crate) fn new<S: Into<String>>(
         client_id: S,
         credentials: Option<Credentials>,
@@ -383,7 +277,6 @@
         ConnectPayload {
             client_id: client_id.into(),
             credentials,
->>>>>>> 7a191870
             will,
         }
     }
@@ -393,19 +286,11 @@
         let client_id = decode_string(payload)?;
 
         let will = T::decode(payload, flags)?;
-<<<<<<< HEAD
-        let auth = Auth::decode(payload, flags)?;
-
-        Ok(ConnectPayload {
-            client_id,
-            auth,
-=======
         let credentials = Credentials::decode(payload, flags)?;
 
         Ok(ConnectPayload {
             client_id,
             credentials,
->>>>>>> 7a191870
             will,
         })
     }
@@ -419,13 +304,8 @@
             will.encode(buf)?;
         }
 
-<<<<<<< HEAD
-        if let Some(auth) = self.auth.as_ref() {
-            auth.encode(buf);
-=======
         if let Some(credentials) = self.credentials.as_ref() {
             credentials.encode(buf);
->>>>>>> 7a191870
         }
 
         Ok(())
@@ -438,15 +318,9 @@
                 .as_ref()
                 .map(|will| will.encoded_len())
                 .unwrap_or(0) +
-<<<<<<< HEAD
-            self.auth                         // Auth
-                .as_ref()
-                .map(|auth| auth.encoded_len())
-=======
             self.credentials                         // Credentials
                 .as_ref()
                 .map(|credentials| credentials.encoded_len())
->>>>>>> 7a191870
                 .unwrap_or(0)
     }
 }
@@ -468,11 +342,7 @@
         impl $name {
             fn from_scratch<S: Into<String>>(
                 client_id: S,
-<<<<<<< HEAD
-                auth: Option<$crate::protocol::common::Auth>,
-=======
                 credentials: Option<$crate::protocol::common::Credentials>,
->>>>>>> 7a191870
                 will: Option<$will>,
                 properties: Option<$property>,
                 keep_alive: u16,
@@ -496,16 +366,11 @@
                 let header = $crate::protocol::common::ConnectHeader::<$property>::new(
                     $proto, flags, keep_alive, properties,
                 );
-<<<<<<< HEAD
-                let payload =
-                    $crate::protocol::common::ConnectPayload::<$will>::new(client_id, auth, will);
-=======
                 let payload = $crate::protocol::common::ConnectPayload::<$will>::new(
                     client_id,
                     credentials,
                     will,
                 );
->>>>>>> 7a191870
 
                 Self { header, payload }
             }
@@ -544,13 +409,8 @@
                 self.payload.client_id.clone()
             }
 
-<<<<<<< HEAD
-            pub fn auth(&self) -> Option<$crate::protocol::common::Auth> {
-                self.payload.auth.clone()
-=======
             pub fn credentials(&self) -> Option<$crate::protocol::common::Credentials> {
                 self.payload.credentials.clone()
->>>>>>> 7a191870
             }
 
             pub fn will(&self) -> Option<$will> {
